--- conflicted
+++ resolved
@@ -165,12 +165,8 @@
         assigned_df.index.name = 'Gene'
         assigned_df = assigned_df.reset_index()
 
-        assigned_df = assigned_df.loc[pd.notnull(assigned_df.iloc[:, -1])] #Remove genes that do not have 
-<<<<<<< HEAD
-                                                                    #p-values
-=======
-                                                                           #p-values
->>>>>>> f77c2b98
+        assigned_df = assigned_df.loc[pd.notnull(assigned_df.iloc[:, -1])] #Remove genes that do not have pvalues
+
 
         return assigned_df
 
