--- conflicted
+++ resolved
@@ -75,15 +75,12 @@
 
     if floor is not None:
         vals[vals < floor] = 0
-<<<<<<< HEAD
     
     if ceiling is not None:
         vals[vals > ceiling] = ceiling
         
     return vals
-=======
 
-    return vals
 
 def calculate_alpha(n_edges, m=-0.02935302, b=0.74842057):
     """Calculate optimal propagation coefficient
@@ -100,5 +97,4 @@
         raise ValueError('Alpha <= 0 - Network Edge Count is too high')
 
     else:
-        return 1 - alpha_val
->>>>>>> f77c2b98
+        return 1 - alpha_val